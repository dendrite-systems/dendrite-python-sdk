from abc import ABC, abstractmethod
<<<<<<< HEAD
import re
from typing import Any, Dict, List, Literal, Optional, Union
=======
from typing import Any, List, Optional, Union
>>>>>>> 7ca7deaa
from uuid import uuid4
import os
from loguru import logger
from playwright.async_api import (
    async_playwright,
    Playwright,
    BrowserContext,
    FileChooser,
    Download,
    Page,
)

from dendrite_sdk.async_api._api.dto.authenticate_dto import AuthenticateDTO
from dendrite_sdk.async_api._api.dto.upload_auth_session_dto import UploadAuthSessionDTO
from dendrite_sdk.async_api._common.event_sync import EventSync
from dendrite_sdk.async_api._core._managers.page_manager import (
    PageManager,
)

from dendrite_sdk.async_api._core.dendrite_page import AsyncPage
from dendrite_sdk.async_api._common.constants import STEALTH_ARGS
from dendrite_sdk.async_api._core.models.authentication import (
    AuthSession,
)

from dendrite_sdk.async_api._core.models.api_config import APIConfig
from dendrite_sdk.async_api._api.browser_api_client import BrowserAPIClient
from dendrite_sdk.async_api._exceptions.dendrite_exception import (
    BrowserNotLaunchedError,
    DendriteException,
    IncorrectOutcomeError,
)


class BaseAsyncDendrite(ABC):
    """
    AsyncDendrite is an abstract base class that manages a browser instance using Playwright, allowing
    interactions with web pages using natural language.

    This class handles initialization with API keys for Dendrite, OpenAI, and Anthropic, manages browser
    contexts, and provides methods for navigation, authentication, and other browser-related tasks.

    Attributes:
        playwright (Optional[Playwright]): The Playwright instance managing the browser.
        browser_context (Optional[BrowserContext]): The current browser context, which may include cookies and other session data.
<<<<<<< HEAD
        closed (bool): Indicates whether the browser instance is closed.
        llm_config (LLMConfig): The configuration for the language models, including API keys for OpenAI and Anthropic.
=======
        active_page_manager (Optional[PageManager]): The manager responsible for handling active pages within the browser context.
        user_id (Optional[str]): The user ID associated with the browser session.
        browser_api_client (BrowserAPIClient): The API client used for communicating with the Dendrite API.
        api_config (APIConfig): The configuration for the language models, including API keys for OpenAI and Anthropic.
>>>>>>> 7ca7deaa

    Raises:
        MissingApiKeyError: If any of the required API keys (Dendrite, OpenAI, Anthropic) are not provided or found in the environment variables.
    """

    def __init__(
        self,
<<<<<<< HEAD
        auth: Optional[Union[str, List[str]]] = None,
        openai_api_key: Optional[str] = None,
=======
>>>>>>> 7ca7deaa
        dendrite_api_key: Optional[str] = None,
        openai_api_key: Optional[str] = None,
        anthropic_api_key: Optional[str] = None,
        playwright_options: Any = {
            "headless": False,
            "args": STEALTH_ARGS,
        },
    ):
        """
        Initializes the BaseAsyncDendrite with API keys and Playwright options.

        Args:
            auth (Optional[Union[str, List[str]]]): The domains on which the browser should try and authenticate on.
            openai_api_key (Optional[str], optional): The OpenAI API key. If not provided, it's fetched from the environment variables.
            dendrite_api_key (Optional[str], optional): The Dendrite API key. If not provided, it's fetched from the environment variables.
            anthropic_api_key (Optional[str], optional): The Anthropic API key. If not provided, it's fetched from the environment variables.
            playwright_options (Any, optional): Options for configuring Playwright. Defaults to running in non-headless mode with stealth arguments.

        Raises:
            MissingApiKeyError: If any of the required API keys (Dendrite, OpenAI, Anthropic) are not provided or found in the environment variables.
        """

<<<<<<< HEAD
        if not dendrite_api_key or dendrite_api_key == "":
            dendrite_api_key = os.environ.get("DENDRITE_API_KEY", "")
            if not dendrite_api_key or dendrite_api_key == "":
                raise MissingApiKeyError(
                    "Dendrite API key is required to use AsyncDendrite"
                )

        if not anthropic_api_key or anthropic_api_key == "":
            anthropic_api_key = os.environ.get("ANTHROPIC_API_KEY", "")
            if anthropic_api_key == "":
                raise MissingApiKeyError(
                    "Anthropic API key is required to use AsyncDendrite"
                )

        if not openai_api_key or openai_api_key == "":
            openai_api_key = os.environ.get("OPENAI_API_KEY", "")
            if not openai_api_key or openai_api_key == "":
                raise MissingApiKeyError(
                    "OpenAI API key is required to use AsyncDendrite"
                )
=======
        api_config = APIConfig(
            dendrite_api_key=dendrite_api_key or os.environ.get("DENDRITE_API_KEY"),
            openai_api_key=openai_api_key or os.environ.get("OPENAI_API_KEY"),
            anthropic_api_key=anthropic_api_key or os.environ.get("ANTHROPIC_API_KEY"),
        )
>>>>>>> 7ca7deaa

        self.api_config = api_config
        self._id = uuid4().hex
<<<<<<< HEAD
        self._dendrite_api_key = dendrite_api_key
=======
        self._auth_data: Optional[AuthSession] = None
>>>>>>> 7ca7deaa
        self._playwright_options = playwright_options
        self._active_page_manager: Optional[PageManager] = None
        self._user_id: Optional[str] = None
        self._browser_api_client = BrowserAPIClient(api_config, self._id)
        self.playwright: Optional[Playwright] = None
        self.browser_context: Optional[BrowserContext] = None
        self._upload_handler = EventSync(event_type=FileChooser)
        self._download_handler = EventSync(event_type=Download)
        self.closed = False
        self._auth = auth

    @property
    def pages(self) -> List[AsyncPage]:
        """
        Retrieves the list of active pages managed by the PageManager.

        Returns:
            List[AsyncPage]: The list of active pages.
        """
        if self._active_page_manager:
            return self._active_page_manager.pages
        else:
            raise BrowserNotLaunchedError()

    async def __aenter__(self):
        # Launch the browser and return the instance
        await self._launch()
        return self

    async def __aexit__(self, exc_type, exc_val, exc_tb):
        # Ensure cleanup is handled
        await self.close()

    async def _get_auth_session(self, domains: Union[str, list[str]]):
        dto = AuthenticateDTO(domains=domains)
        auth_session: AuthSession = await self._browser_api_client.authenticate(dto)
        return auth_session

    async def new_page(self) -> AsyncPage:
        """
        Opens a new page in the browser.

        Returns:
            AsyncPage: The newly opened page.

        Raises:
            Exception: If there is an issue opening a new page.
        """
        active_page_manager = await self._get_active_page_manager()
        return await active_page_manager.new_page()

    async def get_active_page(self) -> AsyncPage:
        """
        Retrieves the currently active page managed by the PageManager.

        Returns:
            AsyncPage: The active page object.

        Raises:
            Exception: If there is an issue retrieving the active page.
        """

        active_page_manager = await self._get_active_page_manager()
        return await active_page_manager.get_active_page()

    async def new_tab(
        self,
        url: str,
        timeout: Optional[float] = 15000,
        expected_page: str = "",
    ) -> AsyncPage:
        """
        Opens a new tab and navigates to the specified URL.

        Args:
            url (str): The URL to navigate to.
            timeout (Optional[float], optional): The maximum time (in milliseconds) to wait for the page to load. Defaults to 15000.
            expected_page (str, optional): A description of the expected page type for verification. Defaults to an empty string.

        Returns:
            AsyncPage: The page object after navigation.

        Raises:
            Exception: If there is an error during navigation or if the expected page type is not found.
        """
        return await self.goto(
            url, new_page=True, timeout=timeout, expected_page=expected_page
        )

    async def goto(
        self,
        url: str,
        new_page: bool = False,
        timeout: Optional[float] = 15000,
        expected_page: str = "",
    ) -> AsyncPage:
        """
        Navigates to the specified URL, optionally in a new tab

        Args:
            url (str): The URL to navigate to.
            new_page (bool, optional): Whether to open the URL in a new page. Defaults to False.
            timeout (Optional[float], optional): The maximum time (in milliseconds) to wait for the page to load. Defaults to 15000.
            expected_page (str, optional): A description of the expected page type for verification. Defaults to an empty string.

        Returns:
            AsyncPage: The page object after navigation.

        Raises:
            Exception: If there is an error during navigation or if the expected page type is not found.
        """
        # Check if the URL has a protocol
        if not re.match(r"^\w+://", url):
            url = f"https://{url}"

        active_page_manager = await self._get_active_page_manager()

        if new_page:
            active_page = await active_page_manager.new_page()
        else:
            active_page = await active_page_manager.get_active_page()
        try:
            logger.info(f"Going to {url}")
            await active_page.playwright_page.goto(url, timeout=timeout)
        except TimeoutError:
            logger.debug("Timeout when loading page but continuing anyways.")
        except Exception as e:
            logger.debug(f"Exception when loading page but continuing anyways. {e}")

        if expected_page != "":
            try:
                prompt = f"We are checking if we have arrived on the expected type of page. If it is apparent that we have arrived on the wrong page, output an error. Here is the description: '{expected_page}'"
                await active_page.ask(prompt, bool)
            except DendriteException as e:
                raise IncorrectOutcomeError(f"Incorrect navigation, reason: {e}")

        return active_page

    async def _launch(self):
        """
        Launches the Playwright instance and sets up the browser context and page manager.

        This method initializes the Playwright instance, creates a browser context, and sets up the PageManager.
        It also applies any authentication data if available.

        Returns:
            Tuple[Browser, BrowserContext, PageManager]: The launched browser, context, and page manager.

        Raises:
            Exception: If there is an issue launching the browser or setting up the context.
        """
        user_dir = "tmp/playwright"
        user_dir = os.path.join(os.getcwd(), user_dir)

        os.environ["PW_TEST_SCREENSHOT_NO_FONTS_READY"] = "1"
        self._playwright = await async_playwright().start()
        # self.browser_context = (
        #     await self._playwright.chromium.launch_persistent_context(
        #         headless=False,
        #         user_data_dir=user_dir,
        #     )
        # )

        browser = await self._playwright.chromium.launch(**self._playwright_options)

        if self._auth:
            auth_session = await self._get_auth_session(self._auth)
            self.browser_context = await browser.new_context(
                storage_state=auth_session.to_storage_state(),
                user_agent=auth_session.user_agent,
            )
        else:
            self.browser_context = await browser.new_context()

        await self.browser_context.tracing.start(
            screenshots=True, snapshots=True, sources=True
        )
        self._active_page_manager = PageManager(self, self.browser_context)

        return self._active_page_manager

    async def add_cookies(self, cookies):
        """
        Adds cookies to the current browser context.

        Args:
            cookies (List[Dict[str, Any]]): A list of cookies to be added to the browser context.

        Raises:
            Exception: If the browser context is not initialized.
        """
        if not self.browser_context:
            raise DendriteException("Browser context not initialized")

        await self.browser_context.add_cookies(cookies)

    async def close(self):
        """
        Closes the browser and uploads authentication session data if available.

        This method stops the Playwright instance, closes the browser context, and uploads any
        stored authentication session data if applicable.

        Returns:
            None

        Raises:
            Exception: If there is an issue closing the browser or uploading session data.
        """

        self.closed = True
        if self.browser_context:
            if self._auth:
                auth_session = await self._get_auth_session(self._auth)
                storage_state = await self.browser_context.storage_state()
                dto = UploadAuthSessionDTO(
                    auth_data=auth_session, storage_state=storage_state
                )
                await self._browser_api_client.upload_auth_session(dto)
            await self.browser_context.close()
        try:
            if self._playwright:
                await self._playwright.stop()
        except AttributeError:
            pass

    def _is_launched(self):
        """
        Checks whether the browser context has been launched.

        Returns:
            bool: True if the browser context is launched, False otherwise.
        """
        return self.browser_context is not None

    async def _get_active_page_manager(self) -> PageManager:
        """
        Retrieves the active PageManager instance, launching the browser if necessary.

        Returns:
            PageManager: The active PageManager instance.

        Raises:
            Exception: If there is an issue launching the browser or retrieving the PageManager.
        """
        if not self._active_page_manager:
            active_page_manager = await self._launch()
            return active_page_manager

        return self._active_page_manager

    @abstractmethod
    async def _get_download(self, pw_page: Page, timeout: float) -> Download:
        """
        Retrieves the download event from the browser.

        Returns:
            Download: The download event.

        Raises:
            Exception: If there is an issue retrieving the download event.
        """
        pass

    async def _get_filechooser(
        self, pw_page: Page, timeout: float = 30000
    ) -> FileChooser:
        """
        Uploads files to the browser.

        Args:
            timeout (float): The maximum time to wait for the file chooser dialog. Defaults to 30000 milliseconds.

        Returns:
            FileChooser: The file chooser dialog.

        Raises:
            Exception: If there is an issue uploading files.
        """
        return await self._upload_handler.get_data(pw_page, timeout=timeout)<|MERGE_RESOLUTION|>--- conflicted
+++ resolved
@@ -1,10 +1,7 @@
 from abc import ABC, abstractmethod
-<<<<<<< HEAD
 import re
-from typing import Any, Dict, List, Literal, Optional, Union
-=======
 from typing import Any, List, Optional, Union
->>>>>>> 7ca7deaa
+from typing import Any, List, Optional, Union
 from uuid import uuid4
 import os
 from loguru import logger
@@ -50,15 +47,11 @@
     Attributes:
         playwright (Optional[Playwright]): The Playwright instance managing the browser.
         browser_context (Optional[BrowserContext]): The current browser context, which may include cookies and other session data.
-<<<<<<< HEAD
         closed (bool): Indicates whether the browser instance is closed.
-        llm_config (LLMConfig): The configuration for the language models, including API keys for OpenAI and Anthropic.
-=======
         active_page_manager (Optional[PageManager]): The manager responsible for handling active pages within the browser context.
         user_id (Optional[str]): The user ID associated with the browser session.
         browser_api_client (BrowserAPIClient): The API client used for communicating with the Dendrite API.
         api_config (APIConfig): The configuration for the language models, including API keys for OpenAI and Anthropic.
->>>>>>> 7ca7deaa
 
     Raises:
         MissingApiKeyError: If any of the required API keys (Dendrite, OpenAI, Anthropic) are not provided or found in the environment variables.
@@ -66,11 +59,7 @@
 
     def __init__(
         self,
-<<<<<<< HEAD
         auth: Optional[Union[str, List[str]]] = None,
-        openai_api_key: Optional[str] = None,
-=======
->>>>>>> 7ca7deaa
         dendrite_api_key: Optional[str] = None,
         openai_api_key: Optional[str] = None,
         anthropic_api_key: Optional[str] = None,
@@ -93,42 +82,14 @@
             MissingApiKeyError: If any of the required API keys (Dendrite, OpenAI, Anthropic) are not provided or found in the environment variables.
         """
 
-<<<<<<< HEAD
-        if not dendrite_api_key or dendrite_api_key == "":
-            dendrite_api_key = os.environ.get("DENDRITE_API_KEY", "")
-            if not dendrite_api_key or dendrite_api_key == "":
-                raise MissingApiKeyError(
-                    "Dendrite API key is required to use AsyncDendrite"
-                )
-
-        if not anthropic_api_key or anthropic_api_key == "":
-            anthropic_api_key = os.environ.get("ANTHROPIC_API_KEY", "")
-            if anthropic_api_key == "":
-                raise MissingApiKeyError(
-                    "Anthropic API key is required to use AsyncDendrite"
-                )
-
-        if not openai_api_key or openai_api_key == "":
-            openai_api_key = os.environ.get("OPENAI_API_KEY", "")
-            if not openai_api_key or openai_api_key == "":
-                raise MissingApiKeyError(
-                    "OpenAI API key is required to use AsyncDendrite"
-                )
-=======
         api_config = APIConfig(
             dendrite_api_key=dendrite_api_key or os.environ.get("DENDRITE_API_KEY"),
             openai_api_key=openai_api_key or os.environ.get("OPENAI_API_KEY"),
             anthropic_api_key=anthropic_api_key or os.environ.get("ANTHROPIC_API_KEY"),
         )
->>>>>>> 7ca7deaa
 
         self.api_config = api_config
         self._id = uuid4().hex
-<<<<<<< HEAD
-        self._dendrite_api_key = dendrite_api_key
-=======
-        self._auth_data: Optional[AuthSession] = None
->>>>>>> 7ca7deaa
         self._playwright_options = playwright_options
         self._active_page_manager: Optional[PageManager] = None
         self._user_id: Optional[str] = None
