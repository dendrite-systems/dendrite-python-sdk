--- conflicted
+++ resolved
@@ -27,7 +27,6 @@
 OPENAI_API_KEY=
 ANTHROPIC_API_KEY=
 DENDRITE_API_KEY=
-BROWSERBASE_API_KEY=[only required for DendriteRemoteBrowser when scaling up]
 ```
 
 
@@ -84,156 +83,30 @@
 asyncio.run(hello_world())
 ```
 
-<<<<<<< HEAD
-
-## Class Documentation
-
-### DendriteBrowser
-
-DendriteBrowser is an abstraction on top of playwright's browser. You can do everything you would normally do with Playwright but with a few new handy AI functions. Access 
-
-#### Methods
 
 
 
-**`__init__(self, openai_api_key: str, id=None, playwright_options: Any = {"headless": False})`**  
+[See more advanced examples in our docs.](https://docs.dendrite.se)
 
-Initializes the DendriteBrowser class.
+## Remote Browsers
 
-**Params**:
-- `openai_api_key` (str): Your OpenAI API Key.
-- `id` (Optional): The unique ID for the browser session.
-- `playwright_options` (dict): Options to configure Playwright browser.
+When you want to scale up your AI agents, we support using browsers hosted by Browserbase. This way you can run many agents in parallel without having to worry about the infrastructure. 
 
+To start using Browserbase just swap out the `DendriteBrowser` with `BrowserBaseBrowser` and add your Browserbase API key and project id, either in the code or in a `.env` file.:
 
+```python
+# from dendrite_python_sdk import DendriteBrowser
+from dendrite_python_sdk.ext.browserbase import BrowserBaseBrowser
 
+... 
 
-**`get_active_page(self) -> DendritePage`**  
+# browser = DendriteBrowser(...)
+browser = BrowserBaseBrowser(
+    # Include the previous arguments from DendriteBrowser
+    browserbase_api_key="...",
+    browserbase_project_id="..."
+)
 
-Returns the active page.
+...
 
-
-
-
-**`goto(self, url: str, scroll_through_entire_page: Optional[bool] = True) -> DendritePage`**  
-
-Navigates to the specified URL. 
-
-**Params**:
-- `url` (str): URL of the webpage.
-- `scroll_through_entire_page` (Optional[bool]): Whether to scroll through the entire page.
-
-
-
-
-**`google_search(self, query: str, filter_results_prompt: Optional[str] = None, load_all_results: Optional[bool] = True) -> List[SearchResult]`**  
-
-Performs a Google search and returns search results.
-
-**Params**:
-- `query` (str): The search query.
-- `filter_results_prompt` (Optional[str]): Prompt to filter results.
-- `load_all_results` (Optional[bool]): Whether to load all results.
-
-
-
-
-**`new_page(self) -> DendritePage`**  
-
-Opens a new page in the browser.
-
-
-
-
-**`close(self)`**  
-
-Closes the browser context.
-
-
-
-### DendritePage
-
-Abstraction layer on top of Playwright's Page class. Use `get_playwright_locator` to get the playwright page.
-
-#### Methods
-
-
-
-**`get_playwright_page(self) -> Page`**  
-
-Returns the Playwright page instance.
-
-
-
-
-**`scrape(self, prompt: str, expected_return_data: Optional[str] = None, return_data_json_schema: Optional[Any] = None, pydantic_return_model: Optional[Type[BaseModel]] = None) -> Any`**  
-
-Scrapes data from the page based on a prompt.
-
-**Params**:
-- `prompt` (str): The prompt to gather data.
-- `expected_return_data` (Optional[str]): Expected return data.
-- `return_data_json_schema` (Optional[Any]): JSON schema for return data.
-- `pydantic_return_model` (Optional[Type[BaseModel]]): Pydantic model for return data.
-
-
-
-
-**`scroll_through_entire_page(self) -> None`**  
-
-Scrolls through the entire page.
-
-
-
-
-**`get_interactable_element(self, prompt: str) -> DendriteElement`**  
-
-Returns an interactable element based on a prompt.
-
-
-### DendriteElement
-
-Abstraction layer on top of Playwright's Locator class. Use `get_playwright_locator` to get the playwright locator.
-
-#### Methods
-
-
-
-**`get_playwright_locator(self) -> Locator`**  
-
-Returns the Playwright locator.
-
-
-
-
-**`wait_for_page_changes(self, old_url: str, timeout: float = 2)`**  
-
-Waits for changes in the page.
-**Params**:
-
-- `old_url` (str): The URL before the interaction.
-- `timeout` (float): The time to wait for changes.
-
-
-
-
-**`click(self, expected_outcome="", *args, **kwargs) -> InteractionResponse`**  
-
-Clicks the element and handles the interaction.
-
-**Params**:
-- `expected_outcome` (str): Expected outcome after clicking.
-
-
-
-
-**`fill(self, value: str, expected_outcome="", *args, **kwargs)`**  
-
-Fills the element with the provided value.
-
-**Params**:
-- `value` (str): The value to fill.
-- `expected_outcome` (str): Expected outcome after filling.
-=======
-[See more advanced examples in our docs.](https://docs.dendrite.se)
->>>>>>> 4f8d8bd7
+```