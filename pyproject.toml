--- conflicted
+++ resolved
@@ -1,12 +1,4 @@
 [tool.poetry]
-<<<<<<< HEAD
-name = "dendrite-python-sdk"
-version = "0.1.0"
-description = ""
-authors = [
-   "Arian Hanifi <arian@dendrite.se>",
-   "Charles Maddock <charles@dendrite.se>"]
-=======
 name = "dendrite-sdk"
 version = "0.1.0"
 description = "Dendrite is a suite of tools that makes it easy to create web integrations for AI agents. With Dendrite your can: Authenticate on websites, Interact with elements, Extract structured data, Download and upload files, Fill out forms"
@@ -15,7 +7,6 @@
    "Arian Hanifi <arian@dendrite.se>",
    "Charles Maddock <charles@dendrite.se>",
    "Sebastian Thunman <sebastian@dendrite.se"]
->>>>>>> be9d5435
 readme = "README.md"
 homepage = "https://dendrite.se"
 repository = "https://github.com/dendrite-systems/dendrite-python-sdk"
